--- conflicted
+++ resolved
@@ -161,10 +161,6 @@
     _DEFAULT_PORT = 5432
 
     def __init__(self, server, database, **kwargs):
-<<<<<<< HEAD
-        self._logger = self._setup_logger(basic_config_level='DEBUG')
-=======
->>>>>>> 682dcb04
         self.instance = kwargs.get('instance', self.__class__._INSTANCE_DEFAULT)
 
         super().__init__(server, database,
